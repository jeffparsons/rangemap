--- conflicted
+++ resolved
@@ -14,17 +14,13 @@
 Contiguous and overlapping ranges that map to the same value are coalesced into a single range.
 """
 categories = ["data-structures"]
-<<<<<<< HEAD
 rust-version = "1.81.0"
-=======
-rust-version = "1.66.0"
 exclude = [
     ".github/*",
     "bors.toml",
     "pre_commit.sh",
     "README.fuzz.md",
 ]
->>>>>>> 170ede14
 
 [dependencies]
 quickcheck = { version = "1.0.3", optional = true }
